[package]
authors = ["The Cretonne Project Developers"]
name = "cretonne-codegen"
version = "0.5.1"
description = "Low-level code generator library"
license = "Apache-2.0"
documentation = "https://cretonne.readthedocs.io/"
repository = "https://github.com/cretonne/cretonne"
readme = "README.md"
keywords = ["compile", "compiler", "jit"]
build = "build.rs"

[dependencies]
<<<<<<< HEAD
cretonne-entity = { path = "../entity", version = "0.5.0", default-features = false }
=======
cretonne-entity = { path = "../entity", version = "0.5.1" }
>>>>>>> 55a27ab2
# It is a goal of the cretonne-codegen crate to have minimal external dependencies.
# Please don't add any unless they are essential to the task of creating binary
# machine code. Integration tests that need external dependencies can be
# accomodated in `tests`.
failure = { version = "0.1.1", default-features = false, features = ["derive"] }
failure_derive = { version = "0.1.1", default-features = false }

[dependencies.hashmap_core]
version = "0.1.1"
optional = true

[features]
# The "std" feature enables use of libstd. The "core" feature enables use
# of some minimal std-like replacement libraries. At least one of these two
# features to be enabled.
default = ["std"]
std = []
core = ["hashmap_core"]

[badges]
maintenance = { status = "experimental" }
travis-ci = { repository = "cretonne/cretonne" }<|MERGE_RESOLUTION|>--- conflicted
+++ resolved
@@ -11,11 +11,7 @@
 build = "build.rs"
 
 [dependencies]
-<<<<<<< HEAD
-cretonne-entity = { path = "../entity", version = "0.5.0", default-features = false }
-=======
-cretonne-entity = { path = "../entity", version = "0.5.1" }
->>>>>>> 55a27ab2
+cretonne-entity = { path = "../entity", version = "0.5.1", default-features = false }
 # It is a goal of the cretonne-codegen crate to have minimal external dependencies.
 # Please don't add any unless they are essential to the task of creating binary
 # machine code. Integration tests that need external dependencies can be
