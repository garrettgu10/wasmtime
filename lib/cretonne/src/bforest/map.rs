--- conflicted
+++ resolved
@@ -424,12 +424,6 @@
 
 #[cfg(test)]
 mod test {
-<<<<<<< HEAD
-    use std::mem;
-    use std::vec::Vec;
-    use super::*;
-=======
->>>>>>> 24c8e652
     use super::super::NodeData;
     use super::*;
     use std::mem;
